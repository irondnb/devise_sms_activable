--- conflicted
+++ resolved
@@ -4,11 +4,7 @@
     protected
       def devise_sms_activation(mapping, controllers)
         resource :sms_activation, :only => [:new, :create], :path => mapping.path_names[:sms_activation], :controller => controllers[:sms_activations] do
-<<<<<<< HEAD
-          match :consume, :path => mapping.path_names[:consume], :as => :consume, via: %i(patch post get)
-=======
           match :consume, :path => mapping.path_names[:consume], :as => :consume, :via => [:get, :post]
->>>>>>> 53961346
           get :insert, :path => mapping.path_names[:insert], :as => :insert
         end
       end
